--- conflicted
+++ resolved
@@ -1,22 +1,11 @@
-<<<<<<< HEAD
-﻿<Project Sdk="ktsu.Sdk.Lib">
-=======
-<Project Sdk="ktsu.Sdk.Lib/1.30.0">
->>>>>>> b13a020b
+<Project Sdk="ktsu.Sdk.Lib">
   <PropertyGroup>
     <JsonSerializerIsReflectionEnabledByDefault>true</JsonSerializerIsReflectionEnabledByDefault>
   </PropertyGroup>
   <ItemGroup>
-<<<<<<< HEAD
     <PackageReference Include="ktsu.ToStringJsonConverter" />
     <PackageReference Include="ktsu.CaseConverter" />
     <PackageReference Include="ktsu.StrongPaths" />
     <PackageReference Include="ktsu.StrongStrings" />
-=======
-    <PackageReference Include="ktsu.ToStringJsonConverter" Version="1.2.4" />
-    <PackageReference Include="ktsu.CaseConverter" Version="1.3.2" />
-    <PackageReference Include="ktsu.StrongPaths" Version="1.3.2" />
-    <PackageReference Include="ktsu.StrongStrings" Version="1.4.2" />
->>>>>>> b13a020b
   </ItemGroup>
 </Project>